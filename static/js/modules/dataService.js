--- conflicted
+++ resolved
@@ -1,9 +1,5 @@
-<<<<<<< HEAD
 // Data service for fetching graph data
 import { sanitizeString } from './utils.js';
-=======
-// Data service for fetching graph data - optimized for static deployment
->>>>>>> bad6219e
 
 /**
  * Load graph data directly from static file
@@ -142,7 +138,6 @@
   try {
     // Use the API for search operations
     const response = await fetch(`/api/search?q=${encodeURIComponent(query)}`);
-<<<<<<< HEAD
     const results = await response.json();
     
     // Process results to add useful display information
@@ -193,9 +188,6 @@
       
       return result;
     });
-=======
-    return await response.json();
->>>>>>> bad6219e
   } catch (error) {
     console.error('Search error:', error);
     return [];
