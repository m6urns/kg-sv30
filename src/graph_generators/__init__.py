--- conflicted
+++ resolved
@@ -15,10 +15,6 @@
     Returns:
         list: List of generator classes
     """
-<<<<<<< HEAD
-    # Include both sample and structured data generators
-=======
->>>>>>> bad6219e
     return [SampleGraphGenerator, StructuredDataGraphGenerator]
 
 
@@ -36,17 +32,9 @@
     Raises:
         ValueError: If the generator name is not recognized
     """
-<<<<<<< HEAD
-    # Update generators dictionary to include the structured data generator
     generators = {
         'sample': SampleGraphGenerator,
         'structured': StructuredDataGraphGenerator
-=======
-    generators = {
-        'sample': SampleGraphGenerator,
-        'structured': StructuredDataGraphGenerator,
-        'json': StructuredDataGraphGenerator  # Alias for convenience
->>>>>>> bad6219e
     }
     
     if generator_name.lower() not in generators:
